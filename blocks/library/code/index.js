--- conflicted
+++ resolved
@@ -55,27 +55,6 @@
 		],
 	},
 
-<<<<<<< HEAD
-	edit( { attributes, setAttributes, focus, className } ) {
-		return [
-			focus && (
-				<InspectorControls key="inspector">
-					<BlockDescription>
-						<p>{ __( 'The code block maintains spaces and tabs, great for showing code snippets.' ) }</p>
-					</BlockDescription>
-				</InspectorControls>
-			),
-			<TextareaAutosize
-				key="block"
-				className={ className }
-				value={ attributes.content }
-				onChange={ ( event ) => setAttributes( { content: event.target.value } ) }
-				placeholder={ __( 'Write code…' ) }
-				role="textbox"
-				aria-multiline={ true }
-			/>,
-		];
-=======
 	edit( { attributes, setAttributes, className } ) {
 		return (
 			<div className={ className }>
@@ -84,10 +63,11 @@
 					onChange={ ( event ) => setAttributes( { content: event.target.value } ) }
 					placeholder={ __( 'Write code…' ) }
 					aria-label={ __( 'Code' ) }
+					role="textbox"
+					aria-multiline={ true }
 				/>
 			</div>
 		);
->>>>>>> a6948bdf
 	},
 
 	save( { attributes } ) {
