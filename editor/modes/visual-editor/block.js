--- conflicted
+++ resolved
@@ -52,11 +52,7 @@
 	getMultiSelectedBlockUids,
 } from '../../selectors';
 
-<<<<<<< HEAD
-const { BACKSPACE, ESCAPE, DELETE, UP, DOWN, LEFT, RIGHT, ENTER, TAB, F10 } = keycodes;
-=======
-const { BACKSPACE, ESCAPE, DELETE, ENTER } = keycodes;
->>>>>>> 5125ee1c
+const { BACKSPACE, ESCAPE, DELETE, ENTER, TAB, F10 } = keycodes;
 
 function FirstChild( { children } ) {
 	const childrenArray = Children.toArray( children );
@@ -314,7 +310,6 @@
 	onKeyDown( event ) {
 		const { keyCode, target } = event;
 
-<<<<<<< HEAD
 		this.handleToolbarTabCycle( event );
 		this.handleToolbarArrowCycle( event );
 
@@ -327,8 +322,6 @@
 			this.props.onFocus( this.props.uid, { toolbar: true } );
 		}
 
-=======
->>>>>>> 5125ee1c
 		if ( ENTER === keyCode && target === this.node ) {
 			event.preventDefault();
 
@@ -340,7 +333,6 @@
 
 	onKeyUp( event ) {
 		this.removeOrDeselect( event );
-<<<<<<< HEAD
 	}
 
 	handleToolbarTabCycle( event ) {
@@ -417,8 +409,6 @@
 				nextItem.focus();
 			}
 		}
-=======
->>>>>>> 5125ee1c
 	}
 
 	toggleMobileControls() {
