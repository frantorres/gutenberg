/**
 * External dependencies
 */
import { BEGIN, COMMIT, REVERT } from 'redux-optimist';
import { get, includes, map, castArray, uniqueId, reduce, values, some } from 'lodash';

/**
 * WordPress dependencies
 */
import {
	parse,
	getBlockType,
	switchToBlockType,
	createBlock,
	serialize,
	createReusableBlock,
	isReusableBlock,
	getDefaultBlockName,
} from '@wordpress/blocks';
import { __ } from '@wordpress/i18n';
import { speak } from '@wordpress/a11y';

/**
 * Internal dependencies
 */
import { getPostEditUrl, getWPAdminURL } from '../utils/url';
import {
	resetPost,
	setupNewPost,
	resetBlocks,
	focusBlock,
	replaceBlocks,
	createSuccessNotice,
	createErrorNotice,
	createWarningNotice,
	removeNotice,
	savePost,
	editPost,
	requestMetaBoxUpdates,
	metaBoxUpdatesSuccess,
	updateReusableBlock,
	saveReusableBlock,
	insertBlock,
<<<<<<< HEAD
	resetAutosave,
=======
	setMetaBoxSavedData,
>>>>>>> 5e804815
} from './actions';
import {
	getCurrentPost,
	getCurrentPostType,
	getEditedPostContent,
	getPostEdits,
	isCurrentPostPublished,
	isEditedPostDirty,
	isEditedPostNew,
	isEditedPostSaveable,
	getBlock,
	getBlocks,
	getReusableBlock,
	getMetaBoxes,
	POST_UPDATE_TRANSACTION_ID,
	isAutosavingPost,
	isNetworkConnected,
} from './selectors';
import { getMetaBoxContainer } from '../utils/meta-boxes';

/**
 * Module Constants
 */
const SAVE_POST_NOTICE_ID = 'SAVE_POST_NOTICE_ID';
const AUTOSAVE_POST_NOTICE_ID = 'AUTOSAVE_POST_NOTICE_ID';
const DISCONNECTION_NOTICE_ID = 'DISCONNECTION_NOTICE_ID';
const TRASH_POST_NOTICE_ID = 'TRASH_POST_NOTICE_ID';
const REUSABLE_BLOCK_NOTICE_ID = 'REUSABLE_BLOCK_NOTICE_ID';

export default {
	REQUEST_POST_UPDATE( action, store ) {
		const { dispatch, getState } = store;
		const state = getState();
		const post = getCurrentPost( state );
		const edits = getPostEdits( state );
		const toSend = {
			...edits,
			content: getEditedPostContent( state ),
			id: post.id,
		};

		dispatch( {
			type: 'UPDATE_POST',
			edits: toSend,
			optimist: { type: BEGIN, id: POST_UPDATE_TRANSACTION_ID },
		} );
		dispatch( removeNotice( SAVE_POST_NOTICE_ID ) );
		dispatch( removeNotice( AUTOSAVE_POST_NOTICE_ID ) );
		const Model = wp.api.getPostTypeModel( getCurrentPostType( state ) );
		new Model( toSend ).save().done( ( newPost ) => {
			dispatch( {
				type: 'RESET_POST',
				post: newPost,
			} );
			dispatch( {
				type: 'REQUEST_POST_UPDATE_SUCCESS',
				previousPost: post,
				post: newPost,
				optimist: { type: COMMIT, id: POST_UPDATE_TRANSACTION_ID },
			} );
		} ).fail( ( err ) => {
			dispatch( {
				type: 'REQUEST_POST_UPDATE_FAILURE',
				error: get( err, 'responseJSON', {
					code: 'unknown_error',
					message: __( 'An unknown error occurred.' ),
				} ),
				post,
				edits,
				optimist: { type: REVERT, id: POST_UPDATE_TRANSACTION_ID },
			} );
		} );
	},
	REQUEST_POST_UPDATE_SUCCESS( action, store ) {
		const { previousPost, post } = action;
		const { dispatch } = store;

		const publishStatus = [ 'publish', 'private', 'future' ];
		const isPublished = includes( publishStatus, previousPost.status );
		const willPublish = includes( publishStatus, post.status );

		let noticeMessage;
		let shouldShowLink = true;
		if ( ! isPublished && ! willPublish ) {
			// If saving a non published post, don't show any notice
			noticeMessage = null;
		} else if ( isPublished && ! willPublish ) {
			// If undoing publish status, show specific notice
			noticeMessage = __( 'Post reverted to draft.' );
			shouldShowLink = false;
		} else if ( ! isPublished && willPublish ) {
			// If publishing or scheduling a post, show the corresponding
			// publish message
			noticeMessage = {
				publish: __( 'Post published!' ),
				private: __( 'Post published privately!' ),
				future: __( 'Post scheduled!' ),
			}[ post.status ];
		} else {
			// Generic fallback notice
			noticeMessage = __( 'Post updated!' );
		}

		if ( noticeMessage ) {
			dispatch( createSuccessNotice(
				<p>
					<span>{ noticeMessage }</span>
					{ ' ' }
					{ shouldShowLink && <a href={ post.link }>{ __( 'View post' ) }</a> }
				</p>,
				{ id: SAVE_POST_NOTICE_ID, spokenMessage: noticeMessage }
			) );
		}

		// Update dirty meta boxes.
		dispatch( requestMetaBoxUpdates() );

		if ( get( window.history.state, 'id' ) !== post.id ) {
			window.history.replaceState(
				{ id: post.id },
				'Post ' + post.id,
				getPostEditUrl( post.id )
			);
		}
	},
	REQUEST_POST_UPDATE_FAILURE( action, store ) {
		const { post, edits } = action;
		const { dispatch } = store;

		const publishStatus = [ 'publish', 'private', 'future' ];
		const isPublished = publishStatus.indexOf( post.status ) !== -1;
		// If the post was being published, we show the corresponding publish error message
		// Unless we publish an "updating failed" message
		const messages = {
			publish: __( 'Publishing failed' ),
			private: __( 'Publishing failed' ),
			future: __( 'Scheduling failed' ),
		};
		const noticeMessage = ! isPublished && publishStatus.indexOf( edits.status ) !== -1 ?
			messages[ edits.status ] :
			__( 'Updating failed' );
		dispatch( createErrorNotice( noticeMessage, { id: SAVE_POST_NOTICE_ID } ) );
	},
	REQUEST_AUTOSAVE_EXISTS( action, store ) {
		const { autosaveStatus } = action;
		const { dispatch } = store;
		const noticeMessage = __( 'There is an autosave of this post that is more recent than the version below.' );
		if ( autosaveStatus ) {
			dispatch( createWarningNotice(
				<p>
					<span>{ noticeMessage }</span>
					{ ' ' }
					{ <a href={ autosaveStatus.edit_link }>{ __( 'View the autosave' ) }</a> }
				</p>,
				{
					id: AUTOSAVE_POST_NOTICE_ID,
					spokenMessage: noticeMessage,
				}
			) );
		}
	},
	REQUEST_CONNECTION_LOST( action, store ) {
		const { dispatch } = store;
		const noticeMessage = __( 'You have lost your connection with the server, and saving has been disabled. This message will vanish once you\'ve reconnected.' );
		dispatch( createWarningNotice(
			<p>
				<span>{ noticeMessage }</span>
			</p>,
			{
				id: DISCONNECTION_NOTICE_ID,
				spokenMessage: noticeMessage,
			}
		) );
	},
	TRASH_POST( action, store ) {
		const { dispatch, getState } = store;
		const { postId } = action;
		const Model = wp.api.getPostTypeModel( getCurrentPostType( getState() ) );
		dispatch( removeNotice( TRASH_POST_NOTICE_ID ) );
		new Model( { id: postId } ).destroy().then(
			() => {
				dispatch( {
					...action,
					type: 'TRASH_POST_SUCCESS',
				} );
			},
			( err ) => {
				dispatch( {
					...action,
					type: 'TRASH_POST_FAILURE',
					error: get( err, 'responseJSON', {
						code: 'unknown_error',
						message: __( 'An unknown error occurred.' ),
					} ),
				} );
			}
		);
	},
	TRASH_POST_SUCCESS( action ) {
		const { postId, postType } = action;

		// Delay redirect to ensure store has been updated with the successful trash.
		setTimeout( () => {
			window.location.href = getWPAdminURL( 'edit.php', {
				trashed: 1,
				post_type: postType,
				ids: postId,
			} );
		} );
	},
	TRASH_POST_FAILURE( action, store ) {
		const message = action.error.message && action.error.code !== 'unknown_error' ? action.error.message : __( 'Trashing failed' );
		store.dispatch( createErrorNotice( message, { id: TRASH_POST_NOTICE_ID } ) );
	},
	MERGE_BLOCKS( action, store ) {
		const { dispatch } = store;
		const [ blockA, blockB ] = action.blocks;
		const blockType = getBlockType( blockA.name );

		// Only focus the previous block if it's not mergeable
		if ( ! blockType.merge ) {
			dispatch( focusBlock( blockA.uid ) );
			return;
		}

		// We can only merge blocks with similar types
		// thus, we transform the block to merge first
		const blocksWithTheSameType = blockA.name === blockB.name ?
			[ blockB ] :
			switchToBlockType( blockB, blockA.name );

		// If the block types can not match, do nothing
		if ( ! blocksWithTheSameType || ! blocksWithTheSameType.length ) {
			return;
		}

		// Calling the merge to update the attributes and remove the block to be merged
		const updatedAttributes = blockType.merge(
			blockA.attributes,
			blocksWithTheSameType[ 0 ].attributes
		);

		dispatch( focusBlock( blockA.uid, { offset: -1 } ) );
		dispatch( replaceBlocks(
			[ blockA.uid, blockB.uid ],
			[
				{
					...blockA,
					attributes: {
						...blockA.attributes,
						...updatedAttributes,
					},
				},
				...blocksWithTheSameType.slice( 1 ),
			]
		) );
	},
	AUTOSAVE( action, store ) {
		const { getState, dispatch } = store;
		const state = getState();
		if ( ! isEditedPostSaveable( state ) ) {
			return;
		}

		if ( ! isEditedPostNew( state ) && ! isEditedPostDirty( state ) ) {
			return;
		}

		// Bail if we are currently autosaving, or the network is disconnected.
		if ( isAutosavingPost( state ) || ! isNetworkConnected( state ) ) {
			return;
		}

		// Published post autosaving is handled by heartbeat.
		if ( isCurrentPostPublished( state ) ) {
			return;
		}

		// Change status from auto-draft to draft
		if ( isEditedPostNew( state ) ) {
			dispatch( editPost( { status: 'draft' } ) );
		}

		dispatch( savePost() );
	},
	SETUP_EDITOR( action ) {
		const { post, settings } = action;
		const effects = [];

		// Parse content as blocks
		if ( post.content.raw ) {
			effects.push( resetBlocks( parse( post.content.raw ) ) );
		} else if ( settings.template ) {
			const blocks = map( settings.template, ( [ name, attributes ] ) => {
				const block = createBlock( name );
				block.attributes = {
					...block.attributes,
					...attributes,
				};
				return block;
			} );
			effects.push( resetBlocks( blocks ) );
		}

		// Resetting post should occur after blocks have been reset, since it's
		// the post reset that restarts history (used in dirty detection).
		effects.push( resetPost( post ) );
		effects.push( resetAutosave( post ) );

		// Include auto draft title in edits while not flagging post as dirty
		if ( post.status === 'auto-draft' ) {
			effects.push( setupNewPost( {
				title: post.title.raw,
			} ) );
		}

		return effects;
	},
	FETCH_REUSABLE_BLOCKS( action, store ) {
		const { id } = action;
		const { dispatch } = store;

		let result;
		if ( id ) {
			result = new wp.api.models.Blocks( { id } ).fetch();
		} else {
			result = new wp.api.collections.Blocks().fetch();
		}

		result.then(
			( reusableBlockOrBlocks ) => {
				dispatch( {
					type: 'FETCH_REUSABLE_BLOCKS_SUCCESS',
					id,
					reusableBlocks: castArray( reusableBlockOrBlocks ).map( ( { id: itemId, title, content } ) => {
						const [ { name: type, attributes } ] = parse( content );
						return { id: itemId, title, type, attributes };
					} ),
				} );
			},
			( error ) => {
				dispatch( {
					type: 'FETCH_REUSABLE_BLOCKS_FAILURE',
					id,
					error: error.responseJSON || {
						code: 'unknown_error',
						message: __( 'An unknown error occurred.' ),
					},
				} );
			}
		);
	},
	SAVE_REUSABLE_BLOCK( action, store ) {
		const { id } = action;
		const { getState, dispatch } = store;

		const { title, type, attributes, isTemporary } = getReusableBlock( getState(), id );
		const content = serialize( createBlock( type, attributes ) );
		const requestData = isTemporary ? { title, content } : { id, title, content };
		new wp.api.models.Blocks( requestData ).save().then(
			( updatedReusableBlock ) => {
				dispatch( {
					type: 'SAVE_REUSABLE_BLOCK_SUCCESS',
					updatedId: updatedReusableBlock.id,
					id,
				} );
				const message = isTemporary ? __( 'Block created.' ) : __( 'Block updated.' );
				dispatch( createSuccessNotice( message, { id: REUSABLE_BLOCK_NOTICE_ID } ) );
			},
			( error ) => {
				dispatch( { type: 'SAVE_REUSABLE_BLOCK_FAILURE', id } );
				const message = __( 'An unknown error occured.' );
				dispatch( createErrorNotice( get( error.responseJSON, 'message', message ), {
					id: REUSABLE_BLOCK_NOTICE_ID,
					spokenMessage: message,
				} ) );
			}
		);
	},
	DELETE_REUSABLE_BLOCK( action, store ) {
		const { id } = action;
		const { getState, dispatch } = store;

		// Don't allow a reusable block with a temporary ID to be deleted
		const reusableBlock = getReusableBlock( getState(), id );
		if ( ! reusableBlock || reusableBlock.isTemporary ) {
			return;
		}

		// Remove any other blocks that reference this reusable block
		const allBlocks = getBlocks( getState() );
		const associatedBlocks = allBlocks.filter( block => isReusableBlock( block ) && block.attributes.ref === id );
		const associatedBlockUids = associatedBlocks.map( block => block.uid );

		const transactionId = uniqueId();

		dispatch( {
			type: 'REMOVE_REUSABLE_BLOCK',
			id,
			associatedBlockUids,
			optimist: { type: BEGIN, id: transactionId },
		} );

		new wp.api.models.Blocks( { id } ).destroy().then(
			() => {
				dispatch( {
					type: 'DELETE_REUSABLE_BLOCK_SUCCESS',
					id,
					optimist: { type: COMMIT, id: transactionId },
				} );
				const message = __( 'Block deleted.' );
				dispatch( createSuccessNotice( message, { id: REUSABLE_BLOCK_NOTICE_ID } ) );
			},
			( error ) => {
				dispatch( {
					type: 'DELETE_REUSABLE_BLOCK_FAILURE',
					id,
					optimist: { type: REVERT, id: transactionId },
				} );
				const message = __( 'An unknown error occured.' );
				dispatch( createErrorNotice( get( error.responseJSON, 'message', message ), {
					id: REUSABLE_BLOCK_NOTICE_ID,
					spokenMessage: message,
				} ) );
			}
		);
	},
	CONVERT_BLOCK_TO_STATIC( action, store ) {
		const { getState, dispatch } = store;

		const oldBlock = getBlock( getState(), action.uid );
		const reusableBlock = getReusableBlock( getState(), oldBlock.attributes.ref );
		const newBlock = createBlock( reusableBlock.type, reusableBlock.attributes );
		dispatch( replaceBlocks( [ oldBlock.uid ], [ newBlock ] ) );
	},
	CONVERT_BLOCK_TO_REUSABLE( action, store ) {
		const { getState, dispatch } = store;

		const oldBlock = getBlock( getState(), action.uid );
		const reusableBlock = createReusableBlock( oldBlock.name, oldBlock.attributes );
		const newBlock = createBlock( 'core/block', { ref: reusableBlock.id } );
		dispatch( updateReusableBlock( reusableBlock.id, reusableBlock ) );
		dispatch( saveReusableBlock( reusableBlock.id ) );
		dispatch( replaceBlocks( [ oldBlock.uid ], [ newBlock ] ) );
	},
	APPEND_DEFAULT_BLOCK() {
		return insertBlock( createBlock( getDefaultBlockName() ) );
	},
	CREATE_NOTICE( { notice: { content, spokenMessage } } ) {
		const message = spokenMessage || content;
		speak( message, 'assertive' );
	},
	INITIALIZE_META_BOX_STATE( action, store ) {
		// Allow toggling metaboxes panels
		if ( some( action.metaBoxes ) ) {
			window.postboxes.add_postbox_toggles( 'post' );
		}
		const dataPerLocation = reduce( action.metaBoxes, ( memo, isActive, location ) => {
			if ( isActive ) {
				memo[ location ] = jQuery( getMetaBoxContainer( location ) ).serialize();
			}
			return memo;
		}, {} );
		store.dispatch( setMetaBoxSavedData( dataPerLocation ) );
	},
	REQUEST_META_BOX_UPDATES( action, store ) {
		const dataPerLocation = reduce( getMetaBoxes( store.getState() ), ( memo, metabox, location ) => {
			if ( metabox.isActive ) {
				memo[ location ] = jQuery( getMetaBoxContainer( location ) ).serialize();
			}
			return memo;
		}, {} );
		store.dispatch( setMetaBoxSavedData( dataPerLocation ) );

		// To save the metaboxes, we serialize each one of the location forms and combine them
		// We also add the "common" hidden fields from the base .metabox-base-form
		const formData = values( dataPerLocation ).concat(
			jQuery( '.metabox-base-form' ).serialize()
		).join( '&' );
		const fetchOptions = {
			method: 'POST',
			headers: { 'Content-Type': 'application/x-www-form-urlencoded' },
			body: formData,
			credentials: 'include',
		};

		// Save the metaboxes
		window.fetch( window._wpMetaBoxUrl, fetchOptions )
			.then( () => store.dispatch( metaBoxUpdatesSuccess() ) );
	},
};<|MERGE_RESOLUTION|>--- conflicted
+++ resolved
@@ -41,11 +41,8 @@
 	updateReusableBlock,
 	saveReusableBlock,
 	insertBlock,
-<<<<<<< HEAD
 	resetAutosave,
-=======
 	setMetaBoxSavedData,
->>>>>>> 5e804815
 } from './actions';
 import {
 	getCurrentPost,
@@ -506,7 +503,7 @@
 		const dataPerLocation = reduce( action.metaBoxes, ( memo, isActive, location ) => {
 			if ( isActive ) {
 				memo[ location ] = jQuery( getMetaBoxContainer( location ) ).serialize();
-			}
+		}
 			return memo;
 		}, {} );
 		store.dispatch( setMetaBoxSavedData( dataPerLocation ) );
