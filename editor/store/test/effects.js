/**
 * External dependencies
 */
import { noop, reduce, set } from 'lodash';

/**
 * WordPress dependencies
 */
import {
	getBlockTypes,
	unregisterBlockType,
	registerBlockType,
	createBlock,
	createReusableBlock,
} from '@wordpress/blocks';

/**
 * Internal dependencies
 */
import {
	setupEditorState,
	resetBlocks,
	mergeBlocks,
	replaceBlocks,
	savePost,
	requestMetaBoxUpdates,
	updateReusableBlock,
	saveReusableBlock,
	deleteReusableBlock,
	fetchReusableBlocks,
	convertBlockToStatic,
	convertBlockToReusable,
	selectBlock,
	resetAutosave,
} from '../../store/actions';
import reducer from '../reducer';
import effects from '../effects';
import * as selectors from '../../store/selectors';

// Make all generated UUIDs the same for testing
jest.mock( 'uuid/v4', () => {
	return jest.fn( () => 'this-is-a-mock-uuid' );
} );

describe( 'effects', () => {
	const defaultBlockSettings = { save: () => 'Saved', category: 'common', title: 'block title' };

	describe( '.MERGE_BLOCKS', () => {
		const handler = effects.MERGE_BLOCKS;
		const defaultGetBlock = selectors.getBlock;

		afterEach( () => {
			getBlockTypes().forEach( ( block ) => {
				unregisterBlockType( block.name );
			} );
			selectors.getBlock = defaultGetBlock;
		} );

		it( 'should only focus the blockA if the blockA has no merge function', () => {
			registerBlockType( 'core/test-block', defaultBlockSettings );
			const blockA = {
				uid: 'chicken',
				name: 'core/test-block',
			};
			const blockB = {
				uid: 'ribs',
				name: 'core/test-block',
			};
			selectors.getBlock = ( state, uid ) => {
				return blockA.uid === uid ? blockA : blockB;
			};

			const dispatch = jest.fn();
			const getState = () => ( {} );
			handler( mergeBlocks( blockA.uid, blockB.uid ), { dispatch, getState } );

			expect( dispatch ).toHaveBeenCalledTimes( 1 );
			expect( dispatch ).toHaveBeenCalledWith( selectBlock( 'chicken' ) );
		} );

		it( 'should merge the blocks if blocks of the same type', () => {
			registerBlockType( 'core/test-block', {
				merge( attributes, attributesToMerge ) {
					return {
						content: attributes.content + ' ' + attributesToMerge.content,
					};
				},
				save: noop,
				category: 'common',
				title: 'test block',
			} );
			const blockA = {
				uid: 'chicken',
				name: 'core/test-block',
				attributes: { content: 'chicken' },
			};
			const blockB = {
				uid: 'ribs',
				name: 'core/test-block',
				attributes: { content: 'ribs' },
			};
			selectors.getBlock = ( state, uid ) => {
				return blockA.uid === uid ? blockA : blockB;
			};
			const dispatch = jest.fn();
			const getState = () => ( {} );
			handler( mergeBlocks( blockA.uid, blockB.uid ), { dispatch, getState } );

			expect( dispatch ).toHaveBeenCalledTimes( 2 );
			expect( dispatch ).toHaveBeenCalledWith( selectBlock( 'chicken', -1 ) );
			expect( dispatch ).toHaveBeenCalledWith( replaceBlocks( [ 'chicken', 'ribs' ], [ {
				uid: 'chicken',
				name: 'core/test-block',
				attributes: { content: 'chicken ribs' },
			} ] ) );
		} );

		it( 'should not merge the blocks have different types without transformation', () => {
			registerBlockType( 'core/test-block', {
				merge( attributes, attributesToMerge ) {
					return {
						content: attributes.content + ' ' + attributesToMerge.content,
					};
				},
				save: noop,
				category: 'common',
				title: 'test block',
			} );
			registerBlockType( 'core/test-block-2', defaultBlockSettings );
			const blockA = {
				uid: 'chicken',
				name: 'core/test-block',
				attributes: { content: 'chicken' },
			};
			const blockB = {
				uid: 'ribs',
				name: 'core/test-block2',
				attributes: { content: 'ribs' },
			};
			selectors.getBlock = ( state, uid ) => {
				return blockA.uid === uid ? blockA : blockB;
			};
			const dispatch = jest.fn();
			const getState = () => ( {} );
			handler( mergeBlocks( blockA.uid, blockB.uid ), { dispatch, getState } );

			expect( dispatch ).not.toHaveBeenCalled();
		} );

		it( 'should transform and merge the blocks', () => {
			registerBlockType( 'core/test-block', {
				attributes: {
					content: {
						type: 'string',
					},
				},
				merge( attributes, attributesToMerge ) {
					return {
						content: attributes.content + ' ' + attributesToMerge.content,
					};
				},
				save: noop,
				category: 'common',
				title: 'test block',
			} );
			registerBlockType( 'core/test-block-2', {
				attributes: {
					content: {
						type: 'string',
					},
				},
				transforms: {
					to: [ {
						type: 'block',
						blocks: [ 'core/test-block' ],
						transform: ( { content2 } ) => {
							return createBlock( 'core/test-block', {
								content: content2,
							} );
						},
					} ],
				},
				save: noop,
				category: 'common',
				title: 'test block 2',
			} );
			const blockA = {
				uid: 'chicken',
				name: 'core/test-block',
				attributes: { content: 'chicken' },
			};
			const blockB = {
				uid: 'ribs',
				name: 'core/test-block-2',
				attributes: { content2: 'ribs' },
			};
			selectors.getBlock = ( state, uid ) => {
				return blockA.uid === uid ? blockA : blockB;
			};
			const dispatch = jest.fn();
			const getState = () => ( {} );
			handler( mergeBlocks( blockA.uid, blockB.uid ), { dispatch, getState } );

			expect( dispatch ).toHaveBeenCalledTimes( 2 );
			// expect( dispatch ).toHaveBeenCalledWith( focusBlock( 'chicken', { offset: -1 } ) );
			expect( dispatch ).toHaveBeenCalledWith( replaceBlocks( [ 'chicken', 'ribs' ], [ {
				uid: 'chicken',
				name: 'core/test-block',
				attributes: { content: 'chicken ribs' },
			} ] ) );
		} );
	} );

	describe( '.AUTOSAVE', () => {
		const handler = effects.AUTOSAVE;
		const dispatch = jest.fn();
		const store = { getState: () => {}, dispatch };

		beforeAll( () => {
			selectors.isEditedPostSaveable = jest.spyOn( selectors, 'isEditedPostSaveable' );
			selectors.isEditedPostDirty = jest.spyOn( selectors, 'isEditedPostDirty' );
			selectors.isCurrentPostPublished = jest.spyOn( selectors, 'isCurrentPostPublished' );
			selectors.isEditedPostNew = jest.spyOn( selectors, 'isEditedPostNew' );
			selectors.isAutosavingPost = jest.spyOn( selectors, 'isAutosavingPost' );
			selectors.isNetworkConnected = jest.spyOn( selectors, 'isNetworkConnected' );
		} );

		beforeEach( () => {
			dispatch.mockReset();
			selectors.isEditedPostSaveable.mockReset();
			selectors.isEditedPostDirty.mockReset();
			selectors.isCurrentPostPublished.mockReset();
			selectors.isEditedPostNew.mockReset();
			selectors.isAutosavingPost.mockReset();
			selectors.isNetworkConnected.mockReset();
		} );

		afterAll( () => {
			selectors.isEditedPostSaveable.mockRestore();
			selectors.isEditedPostDirty.mockRestore();
			selectors.isCurrentPostPublished.mockRestore();
			selectors.isEditedPostNew.mockRestore();
			selectors.isAutosavingPost.mockRestore();
			selectors.isNetworkConnected.mockRestore();
		} );

		it( 'should do nothing for unsaveable', () => {
			selectors.isEditedPostSaveable.mockReturnValue( false );
			selectors.isEditedPostDirty.mockReturnValue( true );
			selectors.isCurrentPostPublished.mockReturnValue( false );
			selectors.isEditedPostNew.mockReturnValue( true );
			selectors.isAutosavingPost.mockReturnValue( false );
			selectors.isNetworkConnected.mockReturnValue( true );

			expect( dispatch ).not.toHaveBeenCalled();
		} );

		it( 'should do nothing for clean', () => {
			selectors.isEditedPostSaveable.mockReturnValue( true );
			selectors.isEditedPostDirty.mockReturnValue( false );
			selectors.isCurrentPostPublished.mockReturnValue( false );
			selectors.isEditedPostNew.mockReturnValue( false );
			selectors.isAutosavingPost.mockReturnValue( false );
			selectors.isNetworkConnected.mockReturnValue( true );

			expect( dispatch ).not.toHaveBeenCalled();
		} );

		it( 'should return autosave action for clean, new, saveable post', () => {
			selectors.isEditedPostSaveable.mockReturnValue( true );
			selectors.isEditedPostDirty.mockReturnValue( false );
			selectors.isCurrentPostPublished.mockReturnValue( false );
			selectors.isEditedPostNew.mockReturnValue( true );
			selectors.isAutosavingPost.mockReturnValue( false );
			selectors.isNetworkConnected.mockReturnValue( true );

			handler( {}, store );

			expect( dispatch ).toHaveBeenCalledTimes( 1 );
			expect( dispatch ).toHaveBeenCalledWith( savePost() );
		} );

		it( 'should do nothing when autosaving', () => {
			selectors.isEditedPostSaveable.mockReturnValue( true );
			selectors.isEditedPostDirty.mockReturnValue( true );
			selectors.isCurrentPostPublished.mockReturnValue( false );
			selectors.isEditedPostNew.mockReturnValue( false );
			selectors.isAutosavingPost.mockReturnValue( true );
			selectors.isNetworkConnected.mockReturnValue( true );

			handler( {}, store );

			expect( dispatch ).not.toHaveBeenCalled();
		} );

		it( 'should do nothing when network disconnected', () => {
			selectors.isEditedPostSaveable.mockReturnValue( true );
			selectors.isEditedPostDirty.mockReturnValue( true );
			selectors.isCurrentPostPublished.mockReturnValue( false );
			selectors.isEditedPostNew.mockReturnValue( false );
			selectors.isAutosavingPost.mockReturnValue( false );
			selectors.isNetworkConnected.mockReturnValue( false );

			handler( {}, store );

			expect( dispatch ).not.toHaveBeenCalled();
		} );

<<<<<<< HEAD
		it( 'should set auto-draft to draft before save', () => {
			selectors.isEditedPostSaveable.mockReturnValue( true );
			selectors.isEditedPostDirty.mockReturnValue( true );
			selectors.isCurrentPostPublished.mockReturnValue( false );
			selectors.isEditedPostNew.mockReturnValue( true );
			selectors.isAutosavingPost.mockReturnValue( false );
			selectors.isNetworkConnected.mockReturnValue( true );

			handler( {}, store );

			expect( dispatch ).toHaveBeenCalledTimes( 2 );
			expect( dispatch ).toHaveBeenCalledWith( editPost( { status: 'draft' } ) );
			expect( dispatch ).toHaveBeenCalledWith( savePost() );
		} );

=======
>>>>>>> e216da57
		it( 'should return update action for saveable, dirty draft', () => {
			selectors.isEditedPostSaveable.mockReturnValue( true );
			selectors.isEditedPostDirty.mockReturnValue( true );
			selectors.isCurrentPostPublished.mockReturnValue( false );
			selectors.isEditedPostNew.mockReturnValue( false );
			selectors.isAutosavingPost.mockReturnValue( false );
			selectors.isNetworkConnected.mockReturnValue( true );

			handler( {}, store );
			expect( dispatch ).toHaveBeenCalledTimes( 1 );
			expect( dispatch ).toHaveBeenCalledWith( savePost() );
		} );
	} );

	describe( '.REQUEST_POST_UPDATE_SUCCESS', () => {
		const handler = effects.REQUEST_POST_UPDATE_SUCCESS;
		let replaceStateSpy;

		const defaultPost = {
			id: 1,
			title: {
				raw: 'A History of Pork',
			},
			content: {
				raw: '',
			},
		};
		const getDraftPost = () => ( {
			...defaultPost,
			status: 'draft',
		} );
		const getPublishedPost = () => ( {
			...defaultPost,
			status: 'publish',
		} );

		beforeAll( () => {
			replaceStateSpy = jest.spyOn( window.history, 'replaceState' );
		} );

		beforeEach( () => {
			replaceStateSpy.mockReset();
		} );

		afterAll( () => {
			replaceStateSpy.mockRestore();
		} );

		it( 'should dispatch meta box updates on success for dirty meta boxes', () => {
			const dispatch = jest.fn();
			const store = { getState: () => ( {
				metaBoxes: { side: { isActive: true } },
			} ), dispatch };

			const post = getDraftPost();

			handler( { post: post, previousPost: post }, store );

			expect( dispatch ).toHaveBeenCalledTimes( 1 );
			expect( dispatch ).toHaveBeenCalledWith( requestMetaBoxUpdates( post ) );
		} );

		it( 'should dispatch notices when publishing or scheduling a post', () => {
			const dispatch = jest.fn();
			const store = { getState: () => ( {
				metaBoxes: { side: { isActive: true } },
			} ), dispatch };

			const previousPost = getDraftPost();
			const post = getPublishedPost();

			handler( { post, previousPost }, store );

			expect( dispatch ).toHaveBeenCalledTimes( 2 );
			expect( dispatch ).toHaveBeenCalledWith( expect.objectContaining( {
				notice: {
					content: <p><span>Post published!</span> <a>View post</a></p>, // eslint-disable-line jsx-a11y/anchor-is-valid
					id: 'SAVE_POST_NOTICE_ID',
					isDismissible: true,
					status: 'success',
					spokenMessage: 'Post published!',
				},
				type: 'CREATE_NOTICE',
			} ) );
		} );

		it( 'should dispatch notices when reverting a published post to a draft', () => {
			const dispatch = jest.fn();
			const store = { getState: () => ( {
				metaBoxes: { side: { isActive: true } },
			} ), dispatch };

			const previousPost = getPublishedPost();
			const post = getDraftPost();

			handler( { post, previousPost }, store );

			expect( dispatch ).toHaveBeenCalledTimes( 2 );
			expect( dispatch ).toHaveBeenCalledWith( expect.objectContaining( {
				notice: {
					content: <p>
						<span>Post reverted to draft.</span>
						{ ' ' }
						{ false }
					</p>,
					id: 'SAVE_POST_NOTICE_ID',
					isDismissible: true,
					status: 'success',
					spokenMessage: 'Post reverted to draft.',
				},
				type: 'CREATE_NOTICE',
			} ) );
		} );

		it( 'should dispatch notices when just updating a published post again', () => {
			const dispatch = jest.fn();
			const store = { getState: () => ( {
				metaBoxes: { side: { isActive: true } },
			} ), dispatch };

			const previousPost = getPublishedPost();
			const post = getPublishedPost();

			handler( { post, previousPost }, store );

			expect( dispatch ).toHaveBeenCalledTimes( 2 );
			expect( dispatch ).toHaveBeenCalledWith( expect.objectContaining( {
				notice: {
					content: <p><span>Post updated!</span>{ ' ' }<a>{ 'View post' }</a></p>, // eslint-disable-line jsx-a11y/anchor-is-valid
					id: 'SAVE_POST_NOTICE_ID',
					isDismissible: true,
					status: 'success',
					spokenMessage: 'Post updated!',
				},
				type: 'CREATE_NOTICE',
			} ) );
		} );
	} );

	describe( '.SETUP_EDITOR', () => {
		const handler = effects.SETUP_EDITOR;

		afterEach( () => {
			getBlockTypes().forEach( ( block ) => {
				unregisterBlockType( block.name );
			} );
		} );

		it( 'should return post reset action', () => {
			const post = {
				id: 1,
				title: {
					raw: 'A History of Pork',
				},
				content: {
					raw: '',
				},
				status: 'draft',
			};

			const result = handler( { post, settings: {} } );

<<<<<<< HEAD
			expect( result ).toEqual( [
				resetPost( post ),
				resetAutosave( post ),
			] );
=======
			expect( result ).toEqual( setupEditorState( post, [], {} ) );
>>>>>>> e216da57
		} );

		it( 'should return block reset with non-empty content', () => {
			registerBlockType( 'core/test-block', defaultBlockSettings );
			const post = {
				id: 1,
				title: {
					raw: 'A History of Pork',
				},
				content: {
					raw: '<!-- wp:core/test-block -->Saved<!-- /wp:core/test-block -->',
				},
				status: 'draft',
			};

			const result = handler( { post, settings: {} } );

<<<<<<< HEAD
			expect( result ).toHaveLength( 3 );
			expect( result ).toContainEqual( resetPost( post ) );
			expect( result.some( ( { blocks } ) => {
				return blocks && blocks[ 0 ].name === 'core/test-block';
			} ) ).toBe( true );
=======
			expect( result.blocks ).toHaveLength( 1 );
			expect( result ).toEqual( setupEditorState( post, result.blocks, {} ) );
>>>>>>> e216da57
		} );

		it( 'should return post setup action only if auto-draft', () => {
			const post = {
				id: 1,
				title: {
					raw: 'A History of Pork',
				},
				content: {
					raw: '',
				},
				status: 'auto-draft',
			};

			const autosave = {
				autosave: {
					content: {
						raw: '',
					},
					id: 1,
					status: 'auto-draft',
					title: {
						raw: 'A History of Pork',
					},
				},
				type: 'RESET_AUTOSAVE',
			};

			const result = handler( { post, settings: {} } );

<<<<<<< HEAD
			expect( result ).toEqual( [
				resetPost( post ),
				autosave,
				setupNewPost( { title: 'A History of Pork' } ),
			] );
=======
			expect( result ).toEqual( setupEditorState( post, [], { title: 'A History of Pork', status: 'draft' } ) );
>>>>>>> e216da57
		} );
	} );

	describe( 'reusable block effects', () => {
		beforeAll( () => {
			registerBlockType( 'core/test-block', {
				title: 'Test block',
				category: 'common',
				save: () => null,
				attributes: {
					name: { type: 'string' },
				},
			} );
			registerBlockType( 'core/block', {
				title: 'Reusable Block',
				category: 'common',
				save: () => null,
				attributes: {
					ref: { type: 'string' },
				},
			} );
		} );

		afterAll( () => {
			unregisterBlockType( 'core/test-block' );
			unregisterBlockType( 'core/block' );
		} );

		describe( '.FETCH_REUSABLE_BLOCKS', () => {
			const handler = effects.FETCH_REUSABLE_BLOCKS;

			it( 'should fetch multiple reusable blocks', () => {
				const promise = Promise.resolve( [
					{
						id: 'a9691cf9-ecaa-42bd-a9ca-49587e817647',
						title: 'My cool block',
						content: '<!-- wp:core/test-block { "name":"Big Bird" } /-->',
					},
				] );

				set( global, 'wp.api.collections.Blocks', class {
					fetch() {
						return promise;
					}
				} );

				const dispatch = jest.fn();
				const store = { getState: () => {}, dispatch };

				handler( fetchReusableBlocks(), store );

				return promise.then( () => {
					expect( dispatch ).toHaveBeenCalledWith( {
						type: 'FETCH_REUSABLE_BLOCKS_SUCCESS',
						reusableBlocks: [
							{
								id: 'a9691cf9-ecaa-42bd-a9ca-49587e817647',
								title: 'My cool block',
								type: 'core/test-block',
								attributes: {
									name: 'Big Bird',
								},
							},
						],
					} );
				} );
			} );

			it( 'should fetch a single reusable block', () => {
				const id = 123;

				let modelAttributes;
				const promise = Promise.resolve( {
					id,
					title: 'My cool block',
					content: '<!-- wp:core/test-block { "name":"Big Bird" } /-->',
				} );

				set( global, 'wp.api.models.Blocks', class {
					constructor( attributes ) {
						modelAttributes = attributes;
					}

					fetch() {
						return promise;
					}
				} );

				const dispatch = jest.fn();
				const store = { getState: () => {}, dispatch };

				handler( fetchReusableBlocks( id ), store );

				expect( modelAttributes ).toEqual( { id } );
				return promise.then( () => {
					expect( dispatch ).toHaveBeenCalledWith( {
						type: 'FETCH_REUSABLE_BLOCKS_SUCCESS',
						id,
						reusableBlocks: [
							{
								id,
								title: 'My cool block',
								type: 'core/test-block',
								attributes: {
									name: 'Big Bird',
								},
							},
						],
					} );
				} );
			} );

			it( 'should handle an API error', () => {
				const promise = Promise.reject( {} );

				set( global, 'wp.api.collections.Blocks', class {
					fetch() {
						return promise;
					}
				} );

				const dispatch = jest.fn();
				const store = { getState: () => {}, dispatch };

				handler( fetchReusableBlocks(), store );

				return promise.catch( () => {
					expect( dispatch ).toHaveBeenCalledWith( {
						type: 'FETCH_REUSABLE_BLOCKS_FAILURE',
						error: {
							code: 'unknown_error',
							message: 'An unknown error occurred.',
						},
					} );
				} );
			} );
		} );

		describe( '.SAVE_REUSABLE_BLOCK', () => {
			const handler = effects.SAVE_REUSABLE_BLOCK;

			it( 'should save a reusable block and swaps its id', () => {
				let modelAttributes;
				const promise = Promise.resolve( { id: 3 } );

				set( global, 'wp.api.models.Blocks', class {
					constructor( attributes ) {
						modelAttributes = attributes;
					}

					save() {
						return promise;
					}
				} );

				const reusableBlock = createReusableBlock( 'core/test-block', {
					name: 'Big Bird',
				} );

				const initialState = reducer( undefined, {} );
				const action = updateReusableBlock( reusableBlock.id, reusableBlock );
				const state = reducer( initialState, action );

				const dispatch = jest.fn();
				const store = { getState: () => state, dispatch };

				handler( saveReusableBlock( reusableBlock.id ), store );

				expect( modelAttributes ).toEqual( {
					title: 'Untitled block',
					content: '<!-- wp:test-block {\"name\":\"Big Bird\"} /-->',
				} );
				return promise.then( () => {
					expect( dispatch ).toHaveBeenCalledWith( {
						type: 'SAVE_REUSABLE_BLOCK_SUCCESS',
						id: reusableBlock.id,
						updatedId: 3,
					} );
				} );
			} );

			it( 'should handle an API error', () => {
				const promise = Promise.reject( {} );

				set( global, 'wp.api.models.Blocks', class {
					save() {
						return promise;
					}
				} );

				const reusableBlock = createReusableBlock( 'core/test-block', {
					name: 'Big Bird',
				} );

				const initialState = reducer( undefined, {} );
				const action = updateReusableBlock( reusableBlock.id, reusableBlock );
				const state = reducer( initialState, action );

				const dispatch = jest.fn();
				const store = { getState: () => state, dispatch };

				handler( saveReusableBlock( reusableBlock.id ), store );

				return promise.catch( () => {
					expect( dispatch ).toHaveBeenCalledWith( {
						type: 'SAVE_REUSABLE_BLOCK_FAILURE',
						id: reusableBlock.id,
					} );
				} );
			} );
		} );

		describe( '.DELETE_REUSABLE_BLOCK', () => {
			const handler = effects.DELETE_REUSABLE_BLOCK;

			it( 'should delete a reusable block', () => {
				let modelAttributes;
				const promise = Promise.resolve( {} );

				set( global, 'wp.api.models.Blocks', class {
					constructor( attributes ) {
						modelAttributes = attributes;
					}

					destroy() {
						return promise;
					}
				} );

				const id = 123;

				const associatedBlock = createBlock( 'core/block', {
					ref: id,
				} );

				const actions = [
					resetBlocks( [ associatedBlock ] ),
					updateReusableBlock( id, {} ),
				];
				const state = actions.reduce( reducer, undefined );

				const dispatch = jest.fn();
				const store = { getState: () => state, dispatch };

				handler( deleteReusableBlock( id ), store );

				expect( dispatch ).toHaveBeenCalledWith( {
					type: 'REMOVE_REUSABLE_BLOCK',
					id,
					associatedBlockUids: [ associatedBlock.uid ],
					optimist: expect.any( Object ),
				} );
				expect( modelAttributes ).toEqual( { id } );
				return promise.then( () => {
					expect( dispatch ).toHaveBeenCalledWith( {
						type: 'DELETE_REUSABLE_BLOCK_SUCCESS',
						id,
						optimist: expect.any( Object ),
					} );
				} );
			} );

			it( 'should handle an API error', () => {
				const promise = Promise.reject( {} );

				set( global, 'wp.api.models.Blocks', class {
					destroy() {
						return promise;
					}
				} );

				const state = reducer( undefined, updateReusableBlock( 123, {} ) );

				const dispatch = jest.fn();
				const store = { getState: () => state, dispatch };

				handler( deleteReusableBlock( 123 ), store );

				return promise.catch( () => {
					expect( dispatch ).toHaveBeenCalledWith( {
						type: 'DELETE_REUSABLE_BLOCK_FAILURE',
						id: 123,
						optimist: expect.any( Object ),
					} );
				} );
			} );

			it( 'should not save reusable blocks with temporary IDs', () => {
				const reusableBlock = {
					id: -123,
					isTemporary: true,
				};

				const state = reducer( undefined, updateReusableBlock( -123, reusableBlock ) );

				const dispatch = jest.fn();
				const store = { getState: () => state, dispatch };

				handler( deleteReusableBlock( -123 ), store );

				expect( dispatch ).not.toHaveBeenCalled();
			} );
		} );

		describe( '.CONVERT_BLOCK_TO_STATIC', () => {
			const handler = effects.CONVERT_BLOCK_TO_STATIC;

			it( 'should convert a reusable block into a static block', () => {
				const reusableBlock = createReusableBlock( 'core/test-block', {
					name: 'Big Bird',
				} );
				const staticBlock = createBlock( 'core/block', {
					ref: reusableBlock.id,
				} );

				const actions = [
					resetBlocks( [ staticBlock ] ),
					updateReusableBlock( reusableBlock.id, reusableBlock ),
				];
				const initialState = reducer( undefined, {} );
				const state = reduce( actions, reducer, initialState );

				const dispatch = jest.fn();
				const store = { getState: () => state, dispatch };

				handler( convertBlockToStatic( staticBlock.uid ), store );

				expect( dispatch ).toHaveBeenCalledWith(
					replaceBlocks(
						[ staticBlock.uid ],
						createBlock( reusableBlock.type, reusableBlock.attributes )
					)
				);
			} );
		} );

		describe( '.CONVERT_BLOCK_TO_REUSABLE', () => {
			const handler = effects.CONVERT_BLOCK_TO_REUSABLE;

			it( 'should convert a static block into a reusable block', () => {
				const staticBlock = createBlock( 'core/test-block', {
					name: 'Big Bird',
				} );

				const initialState = reducer( undefined, {} );
				const state = reducer( initialState, resetBlocks( [ staticBlock ] ) );

				const dispatch = jest.fn();
				const store = { getState: () => state, dispatch };

				handler( convertBlockToReusable( staticBlock.uid ), store );

				expect( dispatch ).toHaveBeenCalledWith(
					updateReusableBlock( expect.any( Number ), {
						id: expect.any( Number ),
						isTemporary: true,
						title: 'Untitled block',
						type: staticBlock.name,
						attributes: staticBlock.attributes,
					} )
				);
				expect( dispatch ).toHaveBeenCalledWith(
					saveReusableBlock( expect.any( Number ) )
				);
				expect( dispatch ).toHaveBeenCalledWith(
					replaceBlocks(
						[ staticBlock.uid ],
						[ createBlock( 'core/block', { ref: expect.any( Number ) } ) ]
					)
				);
			} );
		} );
	} );
} );<|MERGE_RESOLUTION|>--- conflicted
+++ resolved
@@ -306,7 +306,6 @@
 			expect( dispatch ).not.toHaveBeenCalled();
 		} );
 
-<<<<<<< HEAD
 		it( 'should set auto-draft to draft before save', () => {
 			selectors.isEditedPostSaveable.mockReturnValue( true );
 			selectors.isEditedPostDirty.mockReturnValue( true );
@@ -322,8 +321,6 @@
 			expect( dispatch ).toHaveBeenCalledWith( savePost() );
 		} );
 
-=======
->>>>>>> e216da57
 		it( 'should return update action for saveable, dirty draft', () => {
 			selectors.isEditedPostSaveable.mockReturnValue( true );
 			selectors.isEditedPostDirty.mockReturnValue( true );
@@ -486,14 +483,7 @@
 
 			const result = handler( { post, settings: {} } );
 
-<<<<<<< HEAD
-			expect( result ).toEqual( [
-				resetPost( post ),
-				resetAutosave( post ),
-			] );
-=======
 			expect( result ).toEqual( setupEditorState( post, [], {} ) );
->>>>>>> e216da57
 		} );
 
 		it( 'should return block reset with non-empty content', () => {
@@ -511,16 +501,8 @@
 
 			const result = handler( { post, settings: {} } );
 
-<<<<<<< HEAD
-			expect( result ).toHaveLength( 3 );
-			expect( result ).toContainEqual( resetPost( post ) );
-			expect( result.some( ( { blocks } ) => {
-				return blocks && blocks[ 0 ].name === 'core/test-block';
-			} ) ).toBe( true );
-=======
 			expect( result.blocks ).toHaveLength( 1 );
 			expect( result ).toEqual( setupEditorState( post, result.blocks, {} ) );
->>>>>>> e216da57
 		} );
 
 		it( 'should return post setup action only if auto-draft', () => {
@@ -551,15 +533,7 @@
 
 			const result = handler( { post, settings: {} } );
 
-<<<<<<< HEAD
-			expect( result ).toEqual( [
-				resetPost( post ),
-				autosave,
-				setupNewPost( { title: 'A History of Pork' } ),
-			] );
-=======
 			expect( result ).toEqual( setupEditorState( post, [], { title: 'A History of Pork', status: 'draft' } ) );
->>>>>>> e216da57
 		} );
 	} );
 
